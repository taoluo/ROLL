import copy
import itertools
import queue
import random
import threading
import asyncio
import uuid
import time
from collections import defaultdict
from typing import Any, Union, Optional, Dict, List, Set

import numpy as np
import ray
import torch
from datasets import Dataset
from tensordict import TensorDict
from torch.nn.utils.rnn import pad_sequence
from tqdm import tqdm
from transformers import set_seed

from roll.distributed.executor.cluster import Cluster
from roll.distributed.scheduler.protocol import DataProto, collate_fn
from roll.models.model_providers import default_tokenizer_provider
from roll.utils.constants import RAY_NAMESPACE
from roll.utils.functionals import (
    postprocess_generate,
    reduce_metrics,
    concatenate_input_and_output,
    GenerateRequestType,
)
from roll.utils.logging import get_logger
from roll.utils.multi_thread_utils import ThreadSafeDict
from pprint import pprint
logger = get_logger()


@ray.remote(concurrency_groups={"single_thread": 1, "multi_thread": 128})
class GenerateScheduler:

    def __init__(self, pipeline_config=None):
        self.cluster: Union[Any, Cluster] = None
        self.pipeline_config = pipeline_config
        self.progress_bar: Optional[tqdm] = None
        self.request_counter = itertools.count()
        self.dp_fetch_count = {}
        self.load_balance_coordinator = {}
        self.mp_rank_zero = {}
        self.data: Optional[DataProto] = None
        self.responses: Dict[int, List[DataProto]] = defaultdict(list)
        self.request_id_2_prompt_id: Dict[str, int] = {}
        self.prompt_id_2_request_ids: Dict[int, set] = defaultdict(set)
        self.response_batch_size: Optional[int] = None
        self.abort_request_ids: set[str] = set()
        self.input_data: Optional[DataProto] = None
        self.is_completed = False
        self.request_id_2_dp_rank = {}
        self.completed_count = set()
        self.prompt_count = 0
        self.max_running_requests = 128
        self.alive_check_interval = 10
        self.last_alive_check = time.time()
        self.lock = threading.Lock()
        self.response_callback_fn = None

    def generate(self, data: DataProto, actor_cluster: Union[Any, Cluster], pipeline_config) -> DataProto:
        self.response_callback_fn = data.meta_info["response_callback_fn"]
        self.pipeline_config = pipeline_config
        self.cluster = actor_cluster
        if len(self.mp_rank_zero) == 0:
            dp_ranks: List[int] = [rank_info.dp_rank for rank_info in self.cluster.worker_rank_info]
            for i, dp_rank in enumerate(dp_ranks):
                rank_info = self.cluster.get_rank_info(rank=i)
                if rank_info.tp_rank == 0 and rank_info.pp_rank == 0 and rank_info.cp_rank == 0:
                    self.mp_rank_zero[dp_rank] = self.cluster.workers[i]
        self.dp_fetch_count = {dp_rank: 0 for dp_rank in self.mp_rank_zero.keys()}
        self.load_balance_coordinator = {dp_rank: 0 for dp_rank in self.mp_rank_zero.keys()}
        self.request_id_2_prompt_id.clear()
        self.prompt_id_2_request_ids.clear()
        self.abort_request_ids.clear()
        self.request_id_2_dp_rank.clear()
        self.completed_count.clear()

        generate_opt_level = pipeline_config.generate_opt_level
        num_return_sequences = actor_cluster.worker_config.generating_args.num_return_sequences

        is_num_return_sequences_expand = pipeline_config.is_num_return_sequences_expand
        if generate_opt_level == 0 and is_num_return_sequences_expand:
            logger.warning("is_num_return_sequences_expand=True and generate_opt_level may reduce performance.")

        data.batch["prompt_id"] = torch.arange(data.batch.batch_size[0], device=data.batch.device)
        self.input_data = data
        data.meta_info["is_num_return_sequences_expand"] = is_num_return_sequences_expand
        data.meta_info["num_return_sequences"] = num_return_sequences

        self.prompt_count = self.input_data.batch.batch_size[0]

        generation_config = self.cluster.worker_config.generating_args.to_dict()
        generation_config["num_return_sequences"] = num_return_sequences
        if is_num_return_sequences_expand:
            generation_config["num_return_sequences"] = 1
        data.meta_info["generation_config"] = generation_config

        if generate_opt_level == 0:
            if is_num_return_sequences_expand:
                batch_size = data.batch.batch_size[0]
                output_batch_size = batch_size * num_return_sequences
                input_ids = data.batch["input_ids"]
                attention_mask = data.batch["attention_mask"]
                position_ids = data.batch["position_ids"]
                input_ids = input_ids.unsqueeze(1).repeat(1, num_return_sequences, 1).view(output_batch_size, -1)
                attention_mask = (
                    attention_mask.unsqueeze(1).repeat(1, num_return_sequences, 1).view(output_batch_size, -1)
                )
                if position_ids.dim() == 3:  # (bsz, 3, seqlen)
                    # qwen2vl mrope, maybe use a placeholder and let model generate position_ids
                    position_ids = (
                        position_ids.unsqueeze(1)
                        .repeat(1, num_return_sequences, 1, 1)
                        .view(output_batch_size, *position_ids.shape[-2:])
                    )
                else:
                    position_ids = (
                        position_ids.unsqueeze(1).repeat(1, num_return_sequences, 1).view(output_batch_size, -1)
                    )

                non_tensor_batch = dict(
                    (k, np.repeat(v, num_return_sequences)) for k, v in data.non_tensor_batch.items()
                )

                data = DataProto(
                    batch=TensorDict(
                        {"input_ids": input_ids, "attention_mask": attention_mask, "position_ids": position_ids},
                        batch_size=output_batch_size,
                    ),
                    non_tensor_batch=non_tensor_batch,
                    meta_info=data.meta_info,
                )
            ret = self.cluster.generate(data)
            self.input_data = None
            return ret
        elif generate_opt_level == 1:
            # async + load balance
            if is_num_return_sequences_expand:
                batch_size = data.batch.batch_size[0]
                output_batch_size = batch_size * num_return_sequences
                input_ids = data.batch["input_ids"]
                attention_mask = data.batch["attention_mask"]
                position_ids = data.batch["position_ids"]
                prompt_ids = data.batch["prompt_id"]
                input_ids = input_ids.repeat(num_return_sequences, 1)
                attention_mask = attention_mask.repeat(num_return_sequences, 1)
                if position_ids.dim() == 3:  # (bsz, 3, seqlen)
                    position_ids = position_ids.repeat(num_return_sequences, 1, 1)
                    non_tensor_batch = dict(
                        (k, np.tile(v, num_return_sequences))
                        for k, v in data.non_tensor_batch.items())
                else:
                    position_ids = position_ids.repeat(num_return_sequences, 1)
                    non_tensor_batch = {}
                prompt_ids = prompt_ids.unsqueeze(-1).repeat(num_return_sequences, 1)

                data = DataProto(
                    batch=TensorDict(
                        {
                            "input_ids": input_ids,
                            "attention_mask": attention_mask,
                            "position_ids": position_ids,
                            "prompt_id": prompt_ids,
                        },
                        batch_size=output_batch_size,
                    ),
                    non_tensor_batch=non_tensor_batch,
                    meta_info=data.meta_info,
                )
            self.is_completed = False
            ret = self.generate_opt_level_1(data)
            self.input_data = ret
            return ret
        else:
            raise NotImplementedError(f"not support generate_opt_level {generate_opt_level}")

    def get_available_dp_rank(self):
        while True:
            # 负载均衡逻辑，期望各dp 正在处理的条数基本接近
            with self.lock:
                sorted_ranks = sorted(
                    self.load_balance_coordinator.keys(), key=lambda rank: (self.load_balance_coordinator[rank], rank)
                )
                if self.load_balance_coordinator[sorted_ranks[0]] < self.max_running_requests:
                    yield sorted_ranks[0]

    def send_request_to_one_worker(self, data: DataProto):
        dp_rank = next(self.get_available_dp_rank())
        ray.get(self.cluster.workers[dp_rank].add_request.remote(command=GenerateRequestType.ADD, data=data))
        self.load_balance_coordinator[dp_rank] += 1
        self.dp_fetch_count[dp_rank] += 1

    def generate_opt_level_1(self, data: DataProto):
        # async++
        is_num_return_sequences_expand = self.pipeline_config.is_num_return_sequences_expand
        num_return_sequences = self.cluster.worker_config.generating_args.num_return_sequences

        response_batch_size = 1 if is_num_return_sequences_expand else num_return_sequences
        self.response_batch_size = response_batch_size
        self.progress_bar = tqdm(
            total=self.prompt_count, desc="generate progress(prompt)", mininterval=int(self.prompt_count * 0.1) + 1
        )

        self.data = data
        self.responses: Dict[int, List[DataProto]] = defaultdict(list)

        logger.info(
            f"request id size: {data.batch.batch_size[0]} "
            f"response_batch_size: {response_batch_size} "
            f"is_num_return_sequences_expand: {is_num_return_sequences_expand}"
        )
        self.cluster.start_server(data=DataProto(meta_info=data.meta_info), blocking=True)

        # 分发数据至收到target rollout 完成
        # 无限循环，把所有的response发送给dp worker
        send_request_count = 0
        request_refs = []
        data_index_counter = itertools.count()
        last_alive_check = time.time()
        while not self.is_completed:

            # 探测dp worker是否存活，dp worker的server thread可能由于异常退出，造成hang
            current_time = time.time()
            if current_time - last_alive_check >= self.alive_check_interval:
                self.cluster.add_request(command=GenerateRequestType.ALIVE_CHECK, data=DataProto())
                last_alive_check = current_time

            if send_request_count < data.batch.batch_size[0]:
                # 取一个可以发送request的dp worker
                dp_rank = next(self.get_available_dp_rank())

                # 还有数据需要发送, 取需要发送的数据
                # request_id 全局递增，否则vllm/sglang scheduler状态不对
                request_id = next(self.request_counter)
                data_index = next(data_index_counter)
                request_data = collate_fn([self.data[data_index]])
                request_data.meta_info["request_id"] = str(request_id)
                prompt_id = self.data[data_index].batch["prompt_id"].item()
                self.request_id_2_prompt_id[request_data.meta_info["request_id"]] = request_data.batch[
                    "prompt_id"
                ].item()
                self.request_id_2_dp_rank[request_data.meta_info["request_id"]] = dp_rank
                self.prompt_id_2_request_ids[prompt_id].add(request_data.meta_info["request_id"])
                # 需要注意上面的调用顺序, report_response中会更新request_id索引dp_rank，所以这里需要最后add request_id
                request_data.meta_info["response_callback_fn"] = self.response_callback_fn
                request_data.meta_info["generation_config"] = data.meta_info["generation_config"]
                request_refs.append(
                    self.cluster.workers[dp_rank].add_request.remote(
                        command=GenerateRequestType.ADD, data=request_data
                    )
                )
                with self.lock:
                    self.load_balance_coordinator[dp_rank] += 1
                self.dp_fetch_count[dp_rank] += 1
                send_request_count += 1
                if len(request_refs) % self.cluster.world_size == 0:
                    ray.get(request_refs)
                    request_refs = []

        gen_metrics = self.cluster.stop_server()
        generate_return_num = num_return_sequences
        response_ids_list_of_list = []
        eos_token_id = None
        pad_token_id = None
        for sample_index in range(len(self.responses)):
            response_ids_list = []
            for response in self.responses[sample_index]:
                eos_token_id = response.meta_info["eos_token_id"]
                pad_token_id = response.meta_info["pad_token_id"]
                response_ids_list.extend(response.meta_info["output_token_ids"])
            assert (
                len(response_ids_list) >= generate_return_num
            ), f"response_ids_list length {len(response_ids_list)} < generate_return_num {generate_return_num}"
            response_ids_list_of_list.extend(response_ids_list[:generate_return_num])

        response_ids_list_of_list = [torch.tensor(token_ids) for token_ids in response_ids_list_of_list]
        output_tensor = pad_sequence(response_ids_list_of_list, batch_first=True, padding_value=pad_token_id)
        output_tensor = concatenate_input_and_output(
            input_ids=self.input_data.batch["input_ids"],
            output_ids=output_tensor,
            num_return_sequences=generate_return_num,
        )
        output: DataProto = postprocess_generate(
            prompts=self.input_data,
            output=output_tensor,
            num_return_sequences=generate_return_num,
            sequence_length=self.pipeline_config.sequence_length,
            canonical_prompt_length=self.pipeline_config.prompt_length,
            eos_token_id=eos_token_id,
            pad_token_id=pad_token_id,
        )
        _, sorted_indices = torch.sort(output.batch["prompt_id"])
        output.reorder(indices=sorted_indices)
        output.pop("prompt_id")
        self.data = None
        output.meta_info["metrics"] = reduce_metrics(gen_metrics.meta_info.pop("metrics", {}))
        logger.info(f"dp_fetch_count: {self.dp_fetch_count}")
        return output

    @ray.method(concurrency_group="single_thread")
    def report_response(self, data: DataProto):
        """
        本质上也是维护了一个状态机
        """
        request_id = data.meta_info["request_id"]
        prompt_id = self.request_id_2_prompt_id[request_id]
        dp_rank = self.request_id_2_dp_rank[request_id]
        with self.lock:
            self.load_balance_coordinator[dp_rank] -= 1

        if self.is_completed:
            return

        self.responses[prompt_id].append(data)
        required_response_count = self.cluster.worker_config.generating_args.num_return_sequences
        self.prompt_id_2_request_ids[prompt_id].remove(data.meta_info["request_id"])
        if len(self.responses[prompt_id]) * self.response_batch_size >= required_response_count:
            # 取已经完成的prompt_id，对应的request_ids，需要都取消
            if prompt_id not in self.completed_count:
                self.progress_bar.update(1)
            self.completed_count.add(prompt_id)
            abort_refs = []
            for request_id in self.prompt_id_2_request_ids[prompt_id]:
                with self.lock:
                    self.load_balance_coordinator[dp_rank] -= 1
                abort_refs.append(
                    self.cluster.workers[dp_rank].add_request.remote(
                        command=GenerateRequestType.ABORT, data=DataProto(meta_info={"request_id": request_id})
                    )
                )
        if len(self.completed_count) >= self.prompt_count:
            self.is_completed = True


# @ray.remote(concurrency_groups={"single_thread": 1, "multi_thread": 256})
@ray.remote(concurrency_groups={"single_thread": 1, "multi_thread": 256})
class DynamicSamplingScheduler:

    def __init__(self, pipeline_config=None):
        self.pipeline_config = pipeline_config
        set_seed(seed=pipeline_config.seed)
        self.progress_bar: Optional[tqdm] = None
        self.request_counter = None
        self.dp_fetch_count = {}
        self.load_balance_coordinator = {}
        self.mp_rank_zero = {}
        self.request_id_2_prompt_id: Dict[str, int] = {}
        self.prompt_id_2_request_ids: Dict[int, set] = defaultdict(set)
        self.response_batch_size: Optional[int] = None
        self.abort_request_ids: set[str] = set()
        self.request_id_2_dp_rank = {}
        self.requests_buffers: Dict[str, DataProto] = {}
        self.lock = threading.Lock()
        self.last_alive_check = time.time()
        self.dataset_iter_count = 0
        self.exception_queue = queue.Queue()
        self.running = False
        self.dataset_epoch = 0

        # Flow control measures. max_running_requests limits the maximum number of concurrent requests for each dp.
        # max_additional_running_prompts limits the number of prompts running simultaneously to avoid excessive consumption of prompts.
        self.max_running_requests = self.pipeline_config.max_running_requests
        self.max_additional_running_prompts = self.pipeline_config.max_additional_running_prompts
        self.is_use_additional_prompts = self.pipeline_config.is_use_additional_prompts
        self.alive_check_interval = self.pipeline_config.alive_check_interval

        self.actor_cluster = None
        self.reward_clusters = None
        self.reward_worker_iters = None
        self.dataset = None
        self.indices = []
        self.batch_size = None
        self.dataset_iter = None
        self.collect_fn_cls = None
        self.collect_fn_kwargs = None
        self.collect_fn = None
        self.tokenizer = None
        self.response_filter_fn = None
        self.query_filter_fn = None
        self.response_callback_fn = None
        self.generation_config = None

        self.completed_buffers = None
        self.query_group_buffers = None

        self.query_filter_count = 0
        self.response_filter_count = 0
        self.running_prompts = 0
        self.response_cache: Dict[str, List] = None
        self.prompt_use_count = 0
        self.postprocessed_requests_count = 0

    def set_scheduler(
        self,
        actor_cluster: Union[Any, Cluster],
        reward_clusters: Dict[str, Union[Any, Cluster]],
        dataset: Dataset,
        collect_fn_cls,
        collect_fn_kwargs,
        response_filter_fn=None,
        query_filter_fn=None,
        response_callback_fn=None,
        state: Dict[str, Any] = None,
    ):
        """
        GenerateScheduler可以由多个实例，不再局限于单例
        """
        self.actor_cluster = actor_cluster
        self.reward_clusters = reward_clusters
        self.reward_worker_iters = {}
        for domain, cluster in reward_clusters.items():
            self.reward_worker_iters[domain] = itertools.cycle(cluster.workers)

        self.dataset = dataset
        self.indices = list(range(len(dataset)))
        if state is not None and state.get("dataset_iter_count", 0) > 0:
            for _ in range(state["dataset_iter_count"]):
                self.get_next_dataset_item()

        self.collect_fn_cls = collect_fn_cls
        self.collect_fn_kwargs = collect_fn_kwargs
        self.tokenizer = default_tokenizer_provider(model_args=self.actor_cluster.worker_config.model_args)
        self.collect_fn = self.collect_fn_cls(tokenizer=self.tokenizer, **self.collect_fn_kwargs)

        if self.is_use_additional_prompts:
            self.response_filter_fn = response_filter_fn
            self.query_filter_fn = query_filter_fn
        else:
            self.response_filter_fn = lambda data_list, config: True
            self.query_filter_fn = lambda data_list, config: True
            logger.info(f"use_additional_prompts is False, disable query and response filtering.")
        self.response_callback_fn = response_callback_fn
        dp_ranks: List[int] = [rank_info.dp_rank for rank_info in self.actor_cluster.worker_rank_info]
        for i, dp_rank in enumerate(dp_ranks):
            rank_info = self.actor_cluster.get_rank_info(rank=i)
            if rank_info.tp_rank == 0 and rank_info.pp_rank == 0 and rank_info.cp_rank == 0:
                self.mp_rank_zero[dp_rank] = self.actor_cluster.workers[i]

        self.request_counter = GlobalCounter.options(
            name=f"DynamicSchedulerRequestCounter",
            get_if_exists=True,
            namespace=RAY_NAMESPACE,
        ).remote()

        import os
        os.environ.setdefault("PYDEVD_USE_CYTHON", "NO")
        os.environ.setdefault("PYDEVD_USE_FRAME_EVAL", "NO")
        import pydevd_pycharm

        # Differentiate schedulers by use_additional_prompts config
        if hasattr(self.pipeline_config, 'use_additional_prompts') and not self.pipeline_config.use_additional_prompts:
            # Validation scheduler (use_additional_prompts = False)
            debug_port = 12346
            scheduler_type = "VALIDATION"
        else:
            # Training scheduler (use_additional_prompts = True or default)
            debug_port = 12344
            scheduler_type = "TRAINING"
            logger.info(f"Connecting PyCharm debugger on port {debug_port}")
            if os.getenv("PYCHARM", "0") == "1":
                pydevd_pycharm.settrace('localhost', port=debug_port, stdoutToServer=True, stderrToServer=True, suspend=False)
                logger.info(f"PyCharm debugger attached to {scheduler_type} scheduler on port {debug_port}")



    def reset_status(self):
        self.completed_buffers: Dict[int, List[DataProto]] = defaultdict(list)
        self.query_group_buffers: Dict[int, List[DataProto]] = defaultdict(list)

        self.dp_fetch_count = {dp_rank: 0 for dp_rank in self.mp_rank_zero.keys()}
        self.load_balance_coordinator = {dp_rank: 0 for dp_rank in self.mp_rank_zero.keys()}
        self.request_id_2_prompt_id.clear()
        self.prompt_id_2_request_ids.clear()
        self.abort_request_ids.clear()
        self.request_id_2_dp_rank.clear()
        self.requests_buffers.clear()
        self.response_filter_count = 0
        self.query_filter_count = 0
        self.running_prompts = 0
        self.prompt_use_count = 0
        self.response_cache = defaultdict(list)
        self.exception_queue = queue.Queue()
        bar_name = "-".join(self.reward_clusters.keys())
        self.progress_bar = tqdm(
            total=self.batch_size,
            desc=f"{bar_name} generate progress(prompt)",
            mininterval=int(self.batch_size * 0.1) + 1,
        )
        self.interrupted_query_group_buffers: Dict[int, List[DataProto]] = defaultdict(list)


    def get_batch(self, data: DataProto, batch_size: int) -> DataProto:
        """
        从dataset里，按给定策略sample batch
        1. 常规无过滤
        2. 动态过滤
        """
        self.batch_size = batch_size
        self.reset_status()
        self.running = True
        prompt_id_counter = itertools.count()
        self.generation_config = copy.deepcopy(data.meta_info["generation_config"])
        num_return_sequences = self.generation_config["num_return_sequences"]

        enable_dynamic_lb = True # enable dynamic load balance, if False, we will not check dp worker load and interrupt requests
        rebalance_threshold = 10 # rebalance threshold, if the dp worker load difference is larger than this value, we will interrupt some requests

        last_interruption_time = None
        freeze_interruption_timeout = 3  # after each interruption, wait 3 seconds to update load balancer from scheduler before check rebalance threshold
        while True:
            if (
                sum([len(v) for v in list(self.completed_buffers.values())[:]])
                >= self.batch_size * num_return_sequences
            ):
                self.running = False
                break
            self.check_worker_alive(self.actor_cluster)
            self.check_response_callback()


            if enable_dynamic_lb and (last_interruption_time is None or time.time() - last_interruption_time > freeze_interruption_timeout):
                # check the difference between dp workers,
                # if the difference is too large > 2 , interrupt all requests on the most loaded dp worker aggresively ,
                # the load balance coordinator will handle the reroute
                with self.lock:
                    dp_imbalance_range = max(self.load_balance_coordinator.values()) - min(self.load_balance_coordinator.values())
                    max_rank = max(self.load_balance_coordinator, key=self.load_balance_coordinator.get)
                    # leftover = dp_imbalance_range - interrupt_cnt = rebalance_threshold /2
                    interrupt_cnt = dp_imbalance_range // 2
                    leftover_cnt = self.load_balance_coordinator[max_rank] - interrupt_cnt

                if dp_imbalance_range >= rebalance_threshold and interrupt_cnt > 0:
                    # find the most loaded dp worker

                    logger.info(f"Dynamic load balance: max dp rank {max_rank} load_balance_coordinator {self.load_balance_coordinator}")

                    self.actor_cluster.workers[max_rank].add_request.remote(
                            command=GenerateRequestType.INTERRUPT, data=DataProto(meta_info={"target_leftover_cnt": leftover_cnt})
                        )

                    last_interruption_time = time.time()


            if self.interrupted_query_group_buffers:


                target_dp_rank = next(self.get_available_dp_rank())

                self.send_one_interrupted_query_group_to_dp_new(target_dp_rank)
                logger.info(f"Migration: Sending interrupted query group to DP rank {target_dp_rank} and skip sending any new request.")

                continue

            if not self.check_send_new_request():
                req_bf = set(self.requests_buffers.keys())
                callback_request_ids = req_bf - self.abort_request_ids
                if not callback_request_ids:
                    buffer_len = len(self.completed_buffers)
                    logger.info(f"requests callback buffers empty {req_bf=} - {self.abort_request_ids=} , buffer len {buffer_len}, sleep 5 sec to finish all requests shall finish loop soon, ")
                    time.sleep(5)


                else:

                    logger.info(f"buffer is not empty, {callback_request_ids=}, sleep 1 sec")

                    time.sleep(1)
                    continue

            # get a query from dataset
            prompt_id = next(prompt_id_counter)
            dataset_item = self.get_fixed_dataset_item(0)  # Use fixed dataset item for testing
            # dataset_item = self.get_next_dataset_item()  # Use different dataset items
            # tao: rvst hardcode for testing debug interrupt, remove this later
            # dataset_item = self.get_fixed_dataset_item(0)  # This was causing identical input_ids!
            
            domain = dataset_item.get("domain", "default")
            collect_data = self.collect_fn([dataset_item])
            request_data: DataProto = DataProto.from_single_dict(collect_data, meta_info=data.meta_info)
            
            # replica, redundancy
            request_data_list = self.expand_requests(request_data)

            dp_rank = next(self.get_available_dp_rank())
            with self.lock:
                self.prompt_use_count += 1
                self.running_prompts += 1
                for req in request_data_list:
                    # get a available worker, 需要控制max_running_request, 当前策略会始终保持worker的满载
                    request_id = ray.get(self.request_counter.get_value.remote())
                    req.meta_info["request_id"] = f"{request_id}"
                    req.meta_info["response_callback_fn"] = self.response_callback_fn
                    self.request_id_2_prompt_id[req.meta_info["request_id"]] = prompt_id
                    self.request_id_2_dp_rank[req.meta_info["request_id"]] = dp_rank
                    self.prompt_id_2_request_ids[prompt_id].add(req.meta_info["request_id"])  # 用于replica情况
                    self.requests_buffers[req.meta_info["request_id"]] = req
                    ray.get(
                        self.actor_cluster.workers[dp_rank].add_request.remote(
                            command=GenerateRequestType.ADD, data=req
                        )
                    )
                    req.meta_info.pop("response_callback_fn")
                    self.load_balance_coordinator[dp_rank] += 1
                    self.dp_fetch_count[dp_rank] += 1

        completed_buffers = {k: v for k, v in self.completed_buffers.items() if len(v) > 0}
        collect_data = [item for sublist in list(completed_buffers.values())[:] for item in sublist]
        assert len(collect_data) > 0, f"No collect data found, check if the dataset is empty or all requests are filtered out. {self.completed_buffers}"
        # **LOG ALL INDIVIDUAL REQUESTS**: Before concatenation, log each request's detailed info
        logger.info(f"SCHEDULER_COLLECT_DATA: Found {len(collect_data)} total responses from {len(completed_buffers)} queries")
        for i, data_item in enumerate(collect_data):
            request_id = data_item.meta_info.get("request_id", f"unknown_{i}")
            finish_status = data_item.meta_info.get("finish_status", "UNKNOWN")
            is_continued = data_item.meta_info.get("is_continued_request", False)
            migration_count = data_item.meta_info.get("migration_count", 0)
            original_request_id = data_item.meta_info.get("original_request_id", request_id)
            domain = data_item.non_tensor_batch.get("domain", ["UNKNOWN"])[0] if "domain" in data_item.non_tensor_batch else "UNKNOWN"
            
            # Decode prompt and response for logging
            if "prompts" in data_item.batch:
                prompt_text = self.tokenizer.decode(data_item.batch["prompts"][0], skip_special_tokens=True)
            else:
                prompt_text = "NO_PROMPT_IN_BATCH"
            
            if "responses" in data_item.batch:
                response_text = self.tokenizer.decode(data_item.batch["responses"][0], skip_special_tokens=True)
                response_length = len(data_item.batch["responses"][0])
            else:
                response_text = "NO_RESPONSE_IN_BATCH"
                response_length = 0
            
            logger.info(f"COLLECT_request_id={request_id}, original_id={original_request_id}, domain={domain}, is_continued={is_continued}, migrations={migration_count}, finish_status={finish_status}, response_length={response_length}")
            logger.info(f"COLLECT_PROMPT_{request_id}: \n{prompt_text}")
            logger.info(f"COLLECT_RESPONSE_{request_id}: \n{response_text}")
        
        query_use_count = next(prompt_id_counter)
        logger.info(
            f"total collect data: {len(collect_data)}, collect queries: {len(completed_buffers)} "
            f"used queries: {query_use_count}  query_filter_count: {self.query_filter_count} "
            f"response_filter_count: {self.response_filter_count}"
        )

        # TODO: 这里 len(collect_data) > rollout_batch_size, 可以尝试动态扩大batch_size
        batch_size = min(self.batch_size * num_return_sequences, len(collect_data))
        batch = DataProto.concat(collect_data[: batch_size])
        batch.meta_info["metrics"] = {
            f"scheduler/query_filter_count": self.query_filter_count,
            f"scheduler/response_filter_count": self.response_filter_count,
            f"scheduler/collect_query_count": len(completed_buffers),
            f"scheduler/query_use_count": query_use_count,
        }

        # 统计全部response metrics
        metrics = {}
        for domain, response_batches in self.response_cache.items():
            response_batch = DataProto.concat(response_batches[:])
            sequence_score = response_batch.batch["scores"]
            metrics[f"scheduler/{domain}/score/mean"] = torch.mean(sequence_score).detach().item()
            metrics[f"scheduler/{domain}/score/max"] = torch.max(sequence_score).detach().item()
            metrics[f"scheduler/{domain}/score/min"] = torch.min(sequence_score).detach().item()

        batch.meta_info["metrics"].update(metrics)
        self.reset_status()

        return batch

    def send_one_interrupted_query_group_to_dp_new(self, target_dp_rank: int):
        """
        Send interrupted query group to a target DP rank for continuation.
        Enhanced to handle multiple interruptions/migrations by tracking original prompt length
        and cumulative partial output length.
        """
        with self.lock:
            assert self.interrupted_query_group_buffers, "Migration: No interrupted query groups in buffer to migrate"

            prompt_id, interrupted_batches = self.interrupted_query_group_buffers.popitem()
            assert len(interrupted_batches) > 0, f"Migration: Empty interrupted batches for prompt_id {prompt_id}"

            # --- AGGREGATE ALL PARTIAL OUTPUTS ---
            # The core fix is to process all partial outputs for a request together,
            # not individually in a loop.

            # 1. Get the original request details from the first interrupted batch.
            #    All batches for a prompt_id share the same original request.
            first_batch = interrupted_batches[0]
            original_request_id = first_batch.meta_info["request_id"]
            assert original_request_id in self.requests_buffers, f"Original request not found for {original_request_id}"
            original_request = self.requests_buffers[original_request_id]
            original_prompt_ids = original_request.batch["input_ids"]
            original_attention_mask = original_request.batch["attention_mask"]
            original_prompt_length = original_prompt_ids.shape[1]

            # 2. Concatenate all partial token chunks from all interruptions.
            all_partial_tokens = []
            for batch in interrupted_batches:
                partial_tokens = batch.meta_info.get("output_token_ids", [])
                # Validate that we only have a single sequence
                if partial_tokens and len(partial_tokens) > 1:
                    logger.error(
                        f"Migration error: Detected {len(partial_tokens)} sequences in interrupted batch "
                        f"for request_id={batch.meta_info.get('request_id', 'unknown')}, "
                        f"prompt_id={prompt_id}"
                    )
                    raise AssertionError(
                        f"Multiple sequences not supported for request interruption/migration. "
                        f"Found {len(partial_tokens)} sequences in output_token_ids. "
                        f"Please use is_num_return_sequences_expand=True to handle multiple sequences as separate requests."
                    )
                if partial_tokens and len(partial_tokens) > 0 and len(partial_tokens[0]) > 0:
                    all_partial_tokens.extend(partial_tokens[0])
            
            cumulative_partial_output_length = len(all_partial_tokens)

            # 3. Build the new, fully continued input.
            if cumulative_partial_output_length > 0:
                partial_output_tensor = torch.tensor(all_partial_tokens, device=original_prompt_ids.device)
                continued_input_ids = torch.cat([original_prompt_ids.squeeze(0), partial_output_tensor], dim=0).unsqueeze(0)
                
                # Extend the attention mask to cover the new tokens.
                partial_output_mask = torch.ones((1, cumulative_partial_output_length), device=original_prompt_ids.device, dtype=torch.long)
                continued_attention_mask = torch.cat([original_attention_mask, partial_output_mask], dim=1)
            else:
                # No new tokens, resubmit the original prompt.
                continued_input_ids = original_prompt_ids
                continued_attention_mask = original_attention_mask

            continued_position_ids = torch.arange(continued_input_ids.shape[1], device=continued_input_ids.device).unsqueeze(0)
            
            # --- NEW ASSERTIONS to validate the fix ---
            expected_total_length = original_prompt_length + cumulative_partial_output_length
            actual_total_length = continued_input_ids.shape[1]
            assert actual_total_length == expected_total_length, \
                f"Assertion Failed: Reconstructed length mismatch. Expected {expected_total_length}, got {actual_total_length}"
            assert continued_input_ids.shape[1] == continued_attention_mask.shape[1], \
                f"Assertion Failed: Mismatch between input_ids shape ({continued_input_ids.shape[1]}) and attention_mask shape ({continued_attention_mask.shape[1]})"

            # 4. Create the single new migrated request.
            #    Use metadata from the *last* interrupted batch as it's the most recent.
            last_batch = interrupted_batches[-1]
            migrated_request = DataProto()
            
            batch_tensors = {
                    "input_ids": continued_input_ids,
                    "attention_mask": continued_attention_mask,
                    "position_ids": continued_position_ids,
                }
                # Copy other tensor fields from the original request
            for key in original_request.batch.keys():
                if key not in batch_tensors:
                    batch_tensors[key] = original_request.batch[key]
            
            migrated_request.batch = TensorDict(source=batch_tensors, batch_size=[1])
            migrated_request.non_tensor_batch = copy.deepcopy(original_request.non_tensor_batch)

            migrated_request.meta_info = last_batch.meta_info.copy()
            migrated_request.meta_info.pop('finish_status', None)
            migrated_request.meta_info["response_callback_fn"] = self.response_callback_fn
            migrated_request.meta_info["is_continued_request"] = True
            migrated_request.meta_info["original_prompt_length"] = original_prompt_length
            migrated_request.meta_info["cumulative_partial_output_length"] = cumulative_partial_output_length
            migrated_request.meta_info["migration_count"] = len(interrupted_batches)

            # Adjust max_new_tokens for the continued generation.
            generation_config = migrated_request.meta_info["generation_config"].copy()
            max_sequence_length = self.pipeline_config.sequence_length
            original_max_new_tokens = generation_config["max_new_tokens"]

            # Calculate remaining tokens from original request
            remaining_from_original_request = original_max_new_tokens - cumulative_partial_output_length
            # Calculate remaining space in sequence
            remaining_sequence_space = max_sequence_length - actual_total_length
            # Take minimum of both constraints
            max_allowed_new_tokens =  min(remaining_from_original_request, remaining_sequence_space)
            generation_config["max_new_tokens"] = max_allowed_new_tokens
            migrated_request.meta_info["generation_config"] = generation_config
                
            # Reuse the original request ID for the resumed request.
            migrated_request.meta_info["request_id"] = original_request_id

            # Update the buffers and mappings with the new state for the original request ID.
            self.requests_buffers[original_request_id] = migrated_request
            self.request_id_2_prompt_id[original_request_id] = prompt_id
            self.request_id_2_dp_rank[original_request_id] = target_dp_rank
            # The original_request_id should already be in self.prompt_id_2_request_ids, so no need to re-add.

            ray.get(self.actor_cluster.workers[target_dp_rank].add_request.remote(command=GenerateRequestType.ADD,
                                                                             data=migrated_request))
            self.load_balance_coordinator[target_dp_rank] += 1
            logger.info(
                f"Successfully resumed prompt {prompt_id} to dp rank {target_dp_rank} with original request id {original_request_id}"
            )


    def interrupt_all_requests_by_dp_rank(self, interrupted_rank):
        # assert False, "Migration: interrupt_all_requests_by_dp_rank is not implemented yet"
        # return
        # 1. remove the interrupted rank from the active dp ranks
        logger.info(f"Migration: Removing DP rank {interrupted_rank} from ready ranks")
        # self.ready_dp_ranks.remove(interrupted_rank)

        # some might be interrupted, some might be aborted or interrupted_rank
        request_ids = self.get_running_request_ids_for_dp_rank(interrupted_rank)
        assert len(request_ids) > 0, "no requests are informed interruption"
        logger.info(
            f"Migration: inform interrupting {len(request_ids)} requests from DP rank {interrupted_rank}  request list: {request_ids} ")
        interrupt_refs = []

        for request_id in request_ids:
            # dp_rank = self.request_id_2_dp_rank[request_id]
            interrupt_refs.append(
                self.actor_cluster.workers[interrupted_rank].add_request.remote(
                    command=GenerateRequestType.INTERRUPT, data=DataProto(meta_info={"request_id": request_id})
                )
            )

    def get_running_request_ids_for_dp_rank(self, target_dp_rank: int) -> List[str]:
        """Get all request_ids currently assigned to a specific DP rank"""
        running_request_ids = []
        with self.lock:
            # all unfinished requests
            for request_id in self.requests_buffers.keys():
                if self.request_id_2_dp_rank[request_id] == target_dp_rank and request_id not in self.abort_request_ids:
                    running_request_ids.append(request_id)

        return running_request_ids

    @ray.method(concurrency_group="multi_thread")
    def report_response(self, data: DataProto):
        """
        这里需要考虑多线程数据访问
        data 返回可能有多条的
        """



        try:
            logger.info(f"report_response: {data.meta_info['request_id']} {data.meta_info['finish_status']}")
            request_id = data.meta_info["request_id"]
            # if request_id == '5':
            # if False:
            #     pydevd_pycharm.settrace(
            #         'localhost',
            #         port=12332,
            #         stdoutToServer=True,
            #         stderrToServer=True,
            #         suspend=False,
            #         trace_only_current_thread=True
            #     )
            # else:
            #     # pydevd_pycharm.settrace(
            #     #     'localhost',
            #     #     port=9999,
            #     #     stdoutToServer=True,
            #     #     stderrToServer=True,
            #     #     suspend=False,
            #     #     trace_only_current_thread=True
            #     # )
            #
            #     while True:
            #         pass

            prompt_id = self.request_id_2_prompt_id[request_id]
            num_return_sequences = self.generation_config["num_return_sequences"]
            assert data.meta_info["finish_status"] in ["interrupted", 'finished']
            with self.lock:
                if data.meta_info["finish_status"] == "interrupted":
                    # **ENHANCED LOGGING**: Track prompt length and output lengths for interrupted requests

                    # Get the original request to analyze lengths
                    original_request = self.requests_buffers.get(request_id, None)
                    original_prompt_length = 0
                    cumulative_partial_output_length = 0
                    migration_count = 0

                    if original_request:
                        original_input_ids = original_request.batch["input_ids"]
                        concatenated_input_length = original_input_ids.shape[1]

                        # Check if this is a continued request
                        is_continued_request = original_request.meta_info.get("is_continued_request", False)
                        if is_continued_request:
                            # For continued requests, get the actual original prompt length from metadata
                            original_prompt_length = original_request.meta_info.get("original_prompt_length", 1024)
                            cumulative_partial_output_length = original_request.meta_info.get("cumulative_partial_output_length", 0)
                            migration_count = original_request.meta_info.get("migration_count", 0)
                        else:
                            # For original requests, the input length is the original prompt length
                            original_prompt_length = concatenated_input_length

                    # Get the newly generated output tokens from this interruption
                    output_token_ids = data.meta_info.get("output_token_ids", [])
                    newly_generated_length = 0
                    if output_token_ids and len(output_token_ids) > 0 and len(output_token_ids[0]) > 0:
                        newly_generated_length = len(output_token_ids[0])

                    # Single comprehensive log entry
                    logger.info(f"Migration: BUFFERING interrupted request {request_id}: "
                               f"original_prompt_length={original_prompt_length}, "
                               f"cumulative_partial_output_length={cumulative_partial_output_length}, "
                               f"newly_generated_length={newly_generated_length}, "
                               f"migration_count={migration_count}")

                    self.interrupted_query_group_buffers[prompt_id].append(data)
                    logger.info(
                        f"Migration: Added interrupted batch for prompt_id {prompt_id} to buffer {list(self.interrupted_query_group_buffers.keys())}")
                    # assert False, "can interrupt and buffer the response, but not complete it yet"
                    self.load_balance_coordinator[self.request_id_2_dp_rank[request_id]] -= 1
                    return

            assert data.meta_info["finish_status"] ==  "finished"

            # with lock
            batch = self.postprocess_output_ids(data)
            output_count = batch.batch.batch_size[0]

            with self.lock:
                self.load_balance_coordinator[self.request_id_2_dp_rank[request_id]] -= 1
                self.prompt_id_2_request_ids[prompt_id].remove(request_id)
                domain = "default"
                assert "domain" in batch.non_tensor_batch.keys(), f"{prompt_id=} {request_id=} batch.non_tensor_batch keys: {list(batch.non_tensor_batch.keys())} should contain domain"

                if "domain" in batch.non_tensor_batch.keys():
                    domain = batch.non_tensor_batch["domain"][0]

                logger.info(
                    f"{request_id=} batch.non_tensor_batch: {list(batch.non_tensor_batch.keys())} self.reward_worker_iters {list(self.reward_worker_iters.keys())}")

                if domain == "default":
                    import pydevd_pycharm
                    import os
                    if os.getenv("PYCHARM", "0") == "1":
                        pydevd_pycharm.settrace('localhost', port=12332, stdoutToServer=True, stderrToServer=True,
                                            suspend=False)
                    assert False, f"batch.non_tensor_batch : {list(batch.non_tensor_batch.keys())} self.reward_worker_iters {list(self.reward_worker_iters.keys())}"

                reward_worker = next(self.reward_worker_iters[domain])

            if not self.running:
                return

            # call reward
            # reward worker得能支持单条数据计算, dynamic sampling对需要batch计算reward的需要注意...
            # 多域的时候,llm as judge, 需要单独为reward worker分配gpu
            rewards: DataProto = ray.get(reward_worker.compute_rewards.remote(batch),timeout=30)
            batch.union(rewards)

            response_buffers: List[DataProto] = []
            batch_expanded = [batch[[idx]] for idx in range(output_count)]

            # response_filter, 不太需要response filter
            for batch_item in batch_expanded:
                if self.response_filter_fn(batch_item, self.pipeline_config):
                    response_buffers.append(batch_item)
                else:
                    self.response_filter_count += 1

            with self.lock:
                self.response_cache[domain].extend(batch_expanded)

                if len(response_buffers) == 0:
                    if len(self.prompt_id_2_request_ids[prompt_id]) == 0:
                        self.running_prompts -= 1
                    return

                if len(self.completed_buffers[prompt_id]) > 0:
                    return

                # expand batch to response
                self.query_group_buffers[prompt_id].extend(response_buffers)

                # query_filter, query has n responses
                if len(self.query_group_buffers[prompt_id]) >= num_return_sequences:
                    if not self.query_filter_fn(self.query_group_buffers[prompt_id], self.pipeline_config):
                        self.query_filter_count += 1
                        del self.query_group_buffers[prompt_id]
                        self.abort_requests(self.prompt_id_2_request_ids[prompt_id])
                        return

                    assert len(self.query_group_buffers[prompt_id]) >= num_return_sequences, (
                        f"expect to generate {num_return_sequences} results from one prompt, "
                        f"but get {len(self.query_group_buffers[prompt_id])}."
                    )

                    self.completed_buffers[prompt_id] = self.query_group_buffers[prompt_id][:num_return_sequences]
                    self.progress_bar.update()

                    # abort uncompleted request
                    self.abort_requests(self.prompt_id_2_request_ids[prompt_id])
        except Exception as e:
            self.exception_queue.put(e)


    def get_fixed_dataset_item(self, dataset_index=0):
        """Fixed dataset item for testing - always returns the same item"""
        dataset_item = self.dataset[dataset_index]
        logger.info(f"FIXED_DATASET_DEBUG: Using fixed dataset item at index {dataset_index}")
        
        # Log the fixed dataset item details
        for key in ['prompt', 'text', 'messages', 'ground_truth', 'input_ids']:
            if key in dataset_item:

                data = dataset_item[key]
                if key == 'input_ids':
                    logger.info(f"FIXED_DATASET_DEBUG: {key}_len={len(data)}, first_10={data[:10]}")
                else:
                    sample_text = str(data)[:100] if data else "None"
                    logger.info(f"FIXED_DATASET_DEBUG: {key}_sample='{sample_text}'")
        
        return dataset_item

    def get_next_dataset_item(self):
        if self.dataset_iter is None:
            random.seed(self.pipeline_config.seed + self.dataset_epoch)
            random.shuffle(self.indices)
            self.dataset_iter = iter(self.indices)
            logger.info(f"{'-'.join(self.reward_clusters.keys())} dataset epoch: {self.dataset_epoch}")

        try:
            item_index = next(self.dataset_iter)
            logger.info(f"Dataset length: {len(self.dataset)}, retrieving get_next_dataset_item at index: {item_index}")
            dataset_item = self.dataset[item_index]
            
            # dataset_item = self.dataset[next(self.dataset_iter)]
            # tao: rvst hardcode for testing debug interrupt, remove this later
            # dataset_item = self.dataset[0]
        except StopIteration:
            self.dataset_epoch += 1
            random.seed(self.pipeline_config.seed + self.dataset_epoch)
            random.shuffle(self.indices)
            self.dataset_iter = iter(self.indices)
            dataset_item = self.dataset[next(self.dataset_iter)]
            logger.info(f"{'-'.join(self.reward_clusters.keys())} dataset epoch: {self.dataset_epoch}")
        self.dataset_iter_count += 1
        return dataset_item

    def get_scheduler_state(self):
        return {"dataset_iter_count": self.dataset_iter_count}

    def abort_requests(self, request_ids: Set[str]):
        abort_refs = []
        request_ids = request_ids.copy()
        for request_id in request_ids:
            assert request_id not in self.abort_request_ids
            dp_rank = self.request_id_2_dp_rank[request_id]
            self.load_balance_coordinator[dp_rank] -= 1
            prompt_id = self.request_id_2_prompt_id[request_id]
            self.prompt_id_2_request_ids[prompt_id].remove(request_id)
            if len(self.prompt_id_2_request_ids[prompt_id]) == 0:
                self.running_prompts -= 1
            abort_refs.append(
                self.actor_cluster.workers[dp_rank].add_request.remote(
                    command=GenerateRequestType.ABORT, data=DataProto(meta_info={"request_id": request_id})
                )
            )
            self.abort_request_ids.add(request_id)

    def postprocess_output_ids(self, data: DataProto) -> DataProto:
        # postprocess_generate, input_ids, attention_mask, left pad
        request_id = data.meta_info["request_id"]
        logger.info(f"postprocess_output_ids: {request_id=}")
        with self.lock:
            request: DataProto = self.requests_buffers.pop(request_id)
            self.postprocessed_requests_count +=1
        eos_token_id = data.meta_info["eos_token_id"]
        pad_token_id = data.meta_info["pad_token_id"]
        output_token_ids = data.meta_info["output_token_ids"]
        output_tokens = [torch.tensor(token_ids) for token_ids in output_token_ids]
        output_tensor = pad_sequence(output_tokens, batch_first=True, padding_value=pad_token_id)
        output_tensor = concatenate_input_and_output(
            input_ids=request.batch["input_ids"], output_ids=output_tensor, num_return_sequences=len(output_tokens)
        )
        output: DataProto = postprocess_generate(
            prompts=request,
            output=output_tensor,
            num_return_sequences=len(output_tokens),
            sequence_length=self.pipeline_config.sequence_length,
            canonical_prompt_length=self.pipeline_config.prompt_length,
            eos_token_id=eos_token_id,
            pad_token_id=pad_token_id,
        )
        request_repeat = request.repeat(repeat_times=len(output_tokens))
        output.non_tensor_batch = request_repeat.non_tensor_batch
        output.meta_info = request_repeat.meta_info
        return output

    def expand_requests(self, data: DataProto):
        """
        replica, 以及redundancy
        """
        generate_opt_level = self.pipeline_config.generate_opt_level
        is_num_return_sequences_expand = self.pipeline_config.is_num_return_sequences_expand
        num_return_sequences = self.generation_config["num_return_sequences"]

        assert generate_opt_level > 0, (
            f"generate_opt_level {generate_opt_level} should > 0, " f"in dynamic sampling scheduler."
        )
        assert "generation_config" in data.meta_info, f"data {data.meta_info} should have key 'generation_config'"
        generation_config = data.meta_info["generation_config"]

        target_requests = []
        if is_num_return_sequences_expand:
            generation_config["num_return_sequences"] = 1
            for _ in range(num_return_sequences):
                target_requests.append(copy.deepcopy(data))
        else:
            generation_config["num_return_sequences"] = num_return_sequences
            target_requests.append(copy.deepcopy(data))

        return target_requests

    def check_worker_alive(self, cluster):
        # 探测dp worker是否存活，dp worker的server thread可能由于异常退出，造成hang
        current_time = time.time()
        if current_time - self.last_alive_check >= self.alive_check_interval:
            cluster.add_request(command=GenerateRequestType.ALIVE_CHECK, data=DataProto())
            self.last_alive_check = current_time

    def check_response_callback(self):
        if self.exception_queue.qsize() > 0:
            e = self.exception_queue.get()
            logger.error(f"report_response get exception {e}")
            raise e

    def check_send_new_request(self) -> bool:
        if self.running_prompts >= (self.batch_size + self.max_additional_running_prompts):
            return False
        if not self.is_use_additional_prompts and self.prompt_use_count >= self.batch_size:
            return False
        return True

    def get_available_dp_rank(self):
        while True:
            # 负载均衡逻辑，期望各dp 正在处理的条数基本接近
            with self.lock:
                sorted_ranks = sorted(
                    self.load_balance_coordinator.keys(), key=lambda rank: (self.load_balance_coordinator[rank], rank)
                )
                if self.load_balance_coordinator[sorted_ranks[0]] < self.max_running_requests:
                    yield sorted_ranks[0]


@ray.remote
class GlobalCounter:
    def __init__(self):
        self.value = -1

    def get_value(self):
        self.value += 1
        return self.value


@ray.remote
class RequestScheduler:
    def __init__(self, infer_cluster, pipeline_config):
        self.infer_cluster = infer_cluster
        self.pipeline_config = pipeline_config
        self.request_id = uuid.uuid4()
        self.request_counter = 0
        self.src_rank2_dp_rank = {}
        self.request_id_2_dp_rank = {}
        self.inflight_requests: List[Dict[str, asyncio.Future]] = [{} for _ in range(self.infer_cluster.world_size)]
        self.worker_iter = itertools.cycle(range(self.infer_cluster.world_size))

        self.need_suspend = False
        self.suspend_notifier = asyncio.Event()

    async def generate_one_request(self, data: DataProto):
        await self._check_suspend()

        src_rank = data.meta_info["src_rank"]
        if src_rank not in self.src_rank2_dp_rank:
            dp_rank = next(self.worker_iter)
            self.src_rank2_dp_rank[src_rank] = dp_rank
        dp_rank = self.src_rank2_dp_rank[src_rank]
        request_id = f"{self.request_id}_{self.request_counter}"
        self.request_counter += 1
        data.meta_info["request_id"] = request_id
        fut = asyncio.Future()
        self.request_id_2_dp_rank[request_id] = dp_rank
        self.inflight_requests[dp_rank][request_id] = fut
        ref = self.infer_cluster.workers[dp_rank].add_request.remote(command=GenerateRequestType.ADD, data=data)
        await asyncio.wrap_future(ref.future())
        response_data = await fut
        if response_data is None:
            # request aborted
            return None

        # postprocess_generate, input_ids, attention_mask, left pad
        eos_token_id = response_data.meta_info["eos_token_id"]
        pad_token_id = response_data.meta_info["pad_token_id"]
        output_token_ids = response_data.meta_info["output_token_ids"]
        output_tokens = [torch.tensor(token_ids) for token_ids in output_token_ids]
        output_tensor = pad_sequence(output_tokens, batch_first=True, padding_value=pad_token_id)
        output_tensor = concatenate_input_and_output(
            input_ids=data.batch["input_ids"], output_ids=output_tensor, num_return_sequences=len(output_tokens)
        )
        output: DataProto = postprocess_generate(
            prompts=data,
            output=output_tensor,
            num_return_sequences=len(output_tokens),
            sequence_length=output_tensor.shape[-1],
            eos_token_id=eos_token_id,
            pad_token_id=pad_token_id,
        )
        request_repeat = data.repeat(repeat_times=len(output_tokens))
        output.non_tensor_batch = request_repeat.non_tensor_batch
        output.meta_info = request_repeat.meta_info
        return output

<<<<<<< HEAD
    @ray.method(concurrency_group="multi_thread")
    def report_response(self, data: DataProto):
        """
        这里需要考虑多线程数据访问
        data 返回可能有多条的
        """

        import pydevd_pycharm


        try:
            logger.info(f"report_response: {data.meta_info['request_id']} {data.meta_info['finish_status']}")
            request_id = data.meta_info["request_id"]
            # if request_id == '5':
            # if False:
            #     pydevd_pycharm.settrace(
            #         'localhost',
            #         port=12332,
            #         stdoutToServer=True,
            #         stderrToServer=True,
            #         suspend=False,
            #         trace_only_current_thread=True
            #     )
            # else:
            #     # pydevd_pycharm.settrace(
            #     #     'localhost',
            #     #     port=9999,
            #     #     stdoutToServer=True,
            #     #     stderrToServer=True,
            #     #     suspend=False,
            #     #     trace_only_current_thread=True
            #     # )
            #
            #     while True:
            #         pass

            prompt_id = self.request_id_2_prompt_id[request_id]
            num_return_sequences = self.generation_config["num_return_sequences"]
            assert data.meta_info["finish_status"] in ["interrupted", 'finished']
            with self.lock:
                if data.meta_info["finish_status"] == "interrupted":
                    # **ENHANCED LOGGING**: Track prompt length and output lengths for interrupted requests
                    
                    # Get the original request to analyze lengths
                    original_request = self.requests_buffers.get(request_id, None)
                    original_prompt_length = 0
                    cumulative_partial_output_length = 0
                    migration_count = 0
                    
                    if original_request:
                        original_input_ids = original_request.batch["input_ids"]
                        concatenated_input_length = original_input_ids.shape[1]
                        
                        # Check if this is a continued request
                        is_continued_request = original_request.meta_info.get("is_continued_request", False)
                        if is_continued_request:
                            # For continued requests, get the actual original prompt length from metadata
                            original_prompt_length = original_request.meta_info.get("original_prompt_length", 1024)
                            cumulative_partial_output_length = original_request.meta_info.get("cumulative_partial_output_length", 0)
                            migration_count = original_request.meta_info.get("migration_count", 0)
                        else:
                            # For original requests, the input length is the original prompt length
                            original_prompt_length = concatenated_input_length
                    
                    # Get the newly generated output tokens from this interruption
                    output_token_ids = data.meta_info.get("output_token_ids", [])
                    newly_generated_length = 0
                    if output_token_ids and len(output_token_ids) > 0 and len(output_token_ids[0]) > 0:
                        newly_generated_length = len(output_token_ids[0])
                    
                    # Single comprehensive log entry
                    logger.info(f"Migration: BUFFERING interrupted request {request_id}: "
                               f"original_prompt_length={original_prompt_length}, "
                               f"cumulative_partial_output_length={cumulative_partial_output_length}, "
                               f"newly_generated_length={newly_generated_length}, "
                               f"migration_count={migration_count}")
                    
                    self.interrupted_query_group_buffers[prompt_id].append(data)
                    logger.info(
                        f"Migration: Added interrupted batch for prompt_id {prompt_id} to buffer {list(self.interrupted_query_group_buffers.keys())}")
                    # assert False, "can interrupt and buffer the response, but not complete it yet"
                    self.load_balance_coordinator[self.request_id_2_dp_rank[request_id]] -= 1
                    return

            assert data.meta_info["finish_status"] ==  "finished"

            # with lock
            batch = self.postprocess_output_ids(data)
            output_count = batch.batch.batch_size[0]

            with self.lock:
                self.load_balance_coordinator[self.request_id_2_dp_rank[request_id]] -= 1
                self.prompt_id_2_request_ids[prompt_id].remove(request_id)
                domain = "default"
                assert "domain" in batch.non_tensor_batch.keys(), f"{prompt_id=} {request_id=} batch.non_tensor_batch keys: {list(batch.non_tensor_batch.keys())} should contain domain"

                if "domain" in batch.non_tensor_batch.keys():
                    domain = batch.non_tensor_batch["domain"][0]

                logger.info(
                    f"{request_id=} batch.non_tensor_batch: {list(batch.non_tensor_batch.keys())} self.reward_worker_iters {list(self.reward_worker_iters.keys())}")

                if domain == "default":
                    import pydevd_pycharm
                    import os
                    if os.getenv("PYCHARM", "0") == "1":
                        pydevd_pycharm.settrace('localhost', port=12332, stdoutToServer=True, stderrToServer=True,
                                            suspend=False)
                    assert False, f"batch.non_tensor_batch : {list(batch.non_tensor_batch.keys())} self.reward_worker_iters {list(self.reward_worker_iters.keys())}"

                reward_worker = next(self.reward_worker_iters[domain])

            if not self.running:
                return

            # call reward
            # reward worker得能支持单条数据计算, dynamic sampling对需要batch计算reward的需要注意...
            # 多域的时候,llm as judge, 需要单独为reward worker分配gpu
            rewards: DataProto = ray.get(reward_worker.compute_rewards.remote(batch), timeout=30)
            batch.union(rewards)

            response_buffers: List[DataProto] = []
            batch_expanded = [batch[[idx]] for idx in range(output_count)]

            # response_filter, 不太需要response filter
            for batch_item in batch_expanded:
                if self.response_filter_fn(batch_item, self.pipeline_config):
                    response_buffers.append(batch_item)
                else:
                    self.response_filter_count += 1

            with self.lock:
                self.response_cache[domain].extend(batch_expanded)

                if len(response_buffers) == 0:
                    if len(self.prompt_id_2_request_ids[prompt_id]) == 0:
                        self.running_prompts -= 1
                    return

                if len(self.completed_buffers[prompt_id]) > 0:
                    return

                # expand batch to response
                self.query_group_buffers[prompt_id].extend(response_buffers)

                # query_filter, query has n responses
                if len(self.query_group_buffers[prompt_id]) >= num_return_sequences:
                    if not self.query_filter_fn(self.query_group_buffers[prompt_id], self.pipeline_config):
                        self.query_filter_count += 1
                        del self.query_group_buffers[prompt_id]
                        self.abort_requests(self.prompt_id_2_request_ids[prompt_id])
                        return

                    assert len(self.query_group_buffers[prompt_id]) >= num_return_sequences, (
                        f"expect to generate {num_return_sequences} results from one prompt, "
                        f"but get {len(self.query_group_buffers[prompt_id])}."
                    )

                    self.completed_buffers[prompt_id] = self.query_group_buffers[prompt_id][:num_return_sequences]
                    self.progress_bar.update()

                    # abort uncompleted request
                    self.abort_requests(self.prompt_id_2_request_ids[prompt_id])
        except Exception as e:
            self.exception_queue.put(e)

        pydevd_pycharm.stoptrace()
=======
    async def report_response(self, data: DataProto, is_abort=False):
        request_id = data.meta_info["request_id"]
        if request_id not in self.request_id_2_dp_rank:
            return
        dp_rank = self.request_id_2_dp_rank.pop(request_id)
        fut = self.inflight_requests[dp_rank].pop(request_id)
        if is_abort:
            fut.set_result(None)
        else:
            fut.set_result(data)

    async def abort_request(self):
        futures = []
        for i in range(self.infer_cluster.world_size):
            if len(self.inflight_requests[i]) == 0:
                continue
            ref = self.infer_cluster.workers[i].add_request.remote(
                    command=GenerateRequestType.ABORT, data=DataProto(
                        meta_info={"request_id": [request_id for request_id in self.inflight_requests[i].keys()]}
                    )
                )
            futures.append(ref)
            for request_id in self.inflight_requests[i].keys():
                futures.append(self.report_response(data=DataProto(meta_info={"request_id": request_id}), is_abort=True))
        # must await at last, because report_response will mut inflight_requests
        await asyncio.gather(*futures)

    async def _check_suspend(self):
        while self.need_suspend:
            await self.suspend_notifier.wait()

    async def suspend(self):
        if self.need_suspend:
            return
        self.suspend_notifier.clear()
        self.need_suspend = True
        await self.abort_request()

    def resume(self):
        if not self.need_suspend:
            return
        self.need_suspend = False
        self.suspend_notifier.set()
>>>>>>> 6450a357
<|MERGE_RESOLUTION|>--- conflicted
+++ resolved
@@ -3,8 +3,6 @@
 import queue
 import random
 import threading
-import asyncio
-import uuid
 import time
 from collections import defaultdict
 from typing import Any, Union, Optional, Dict, List, Set
@@ -337,7 +335,6 @@
             self.is_completed = True
 
 
-# @ray.remote(concurrency_groups={"single_thread": 1, "multi_thread": 256})
 @ray.remote(concurrency_groups={"single_thread": 1, "multi_thread": 256})
 class DynamicSamplingScheduler:
 
@@ -578,11 +575,11 @@
             # dataset_item = self.get_next_dataset_item()  # Use different dataset items
             # tao: rvst hardcode for testing debug interrupt, remove this later
             # dataset_item = self.get_fixed_dataset_item(0)  # This was causing identical input_ids!
-            
+
             domain = dataset_item.get("domain", "default")
             collect_data = self.collect_fn([dataset_item])
             request_data: DataProto = DataProto.from_single_dict(collect_data, meta_info=data.meta_info)
-            
+
             # replica, redundancy
             request_data_list = self.expand_requests(request_data)
 
@@ -620,24 +617,24 @@
             migration_count = data_item.meta_info.get("migration_count", 0)
             original_request_id = data_item.meta_info.get("original_request_id", request_id)
             domain = data_item.non_tensor_batch.get("domain", ["UNKNOWN"])[0] if "domain" in data_item.non_tensor_batch else "UNKNOWN"
-            
+
             # Decode prompt and response for logging
             if "prompts" in data_item.batch:
                 prompt_text = self.tokenizer.decode(data_item.batch["prompts"][0], skip_special_tokens=True)
             else:
                 prompt_text = "NO_PROMPT_IN_BATCH"
-            
+
             if "responses" in data_item.batch:
                 response_text = self.tokenizer.decode(data_item.batch["responses"][0], skip_special_tokens=True)
                 response_length = len(data_item.batch["responses"][0])
             else:
                 response_text = "NO_RESPONSE_IN_BATCH"
                 response_length = 0
-            
+
             logger.info(f"COLLECT_request_id={request_id}, original_id={original_request_id}, domain={domain}, is_continued={is_continued}, migrations={migration_count}, finish_status={finish_status}, response_length={response_length}")
             logger.info(f"COLLECT_PROMPT_{request_id}: \n{prompt_text}")
             logger.info(f"COLLECT_RESPONSE_{request_id}: \n{response_text}")
-        
+
         query_use_count = next(prompt_id_counter)
         logger.info(
             f"total collect data: {len(collect_data)}, collect queries: {len(completed_buffers)} "
@@ -713,14 +710,14 @@
                     )
                 if partial_tokens and len(partial_tokens) > 0 and len(partial_tokens[0]) > 0:
                     all_partial_tokens.extend(partial_tokens[0])
-            
+
             cumulative_partial_output_length = len(all_partial_tokens)
 
             # 3. Build the new, fully continued input.
             if cumulative_partial_output_length > 0:
                 partial_output_tensor = torch.tensor(all_partial_tokens, device=original_prompt_ids.device)
                 continued_input_ids = torch.cat([original_prompt_ids.squeeze(0), partial_output_tensor], dim=0).unsqueeze(0)
-                
+
                 # Extend the attention mask to cover the new tokens.
                 partial_output_mask = torch.ones((1, cumulative_partial_output_length), device=original_prompt_ids.device, dtype=torch.long)
                 continued_attention_mask = torch.cat([original_attention_mask, partial_output_mask], dim=1)
@@ -730,7 +727,7 @@
                 continued_attention_mask = original_attention_mask
 
             continued_position_ids = torch.arange(continued_input_ids.shape[1], device=continued_input_ids.device).unsqueeze(0)
-            
+
             # --- NEW ASSERTIONS to validate the fix ---
             expected_total_length = original_prompt_length + cumulative_partial_output_length
             actual_total_length = continued_input_ids.shape[1]
@@ -743,7 +740,7 @@
             #    Use metadata from the *last* interrupted batch as it's the most recent.
             last_batch = interrupted_batches[-1]
             migrated_request = DataProto()
-            
+
             batch_tensors = {
                     "input_ids": continued_input_ids,
                     "attention_mask": continued_attention_mask,
@@ -753,7 +750,7 @@
             for key in original_request.batch.keys():
                 if key not in batch_tensors:
                     batch_tensors[key] = original_request.batch[key]
-            
+
             migrated_request.batch = TensorDict(source=batch_tensors, batch_size=[1])
             migrated_request.non_tensor_batch = copy.deepcopy(original_request.non_tensor_batch)
 
@@ -778,7 +775,7 @@
             max_allowed_new_tokens =  min(remaining_from_original_request, remaining_sequence_space)
             generation_config["max_new_tokens"] = max_allowed_new_tokens
             migrated_request.meta_info["generation_config"] = generation_config
-                
+
             # Reuse the original request ID for the resumed request.
             migrated_request.meta_info["request_id"] = original_request_id
 
@@ -999,7 +996,7 @@
         """Fixed dataset item for testing - always returns the same item"""
         dataset_item = self.dataset[dataset_index]
         logger.info(f"FIXED_DATASET_DEBUG: Using fixed dataset item at index {dataset_index}")
-        
+
         # Log the fixed dataset item details
         for key in ['prompt', 'text', 'messages', 'ground_truth', 'input_ids']:
             if key in dataset_item:
@@ -1010,7 +1007,7 @@
                 else:
                     sample_text = str(data)[:100] if data else "None"
                     logger.info(f"FIXED_DATASET_DEBUG: {key}_sample='{sample_text}'")
-        
+
         return dataset_item
 
     def get_next_dataset_item(self):
@@ -1024,7 +1021,7 @@
             item_index = next(self.dataset_iter)
             logger.info(f"Dataset length: {len(self.dataset)}, retrieving get_next_dataset_item at index: {item_index}")
             dataset_item = self.dataset[item_index]
-            
+
             # dataset_item = self.dataset[next(self.dataset_iter)]
             # tao: rvst hardcode for testing debug interrupt, remove this later
             # dataset_item = self.dataset[0]
@@ -1154,38 +1151,34 @@
         return self.value
 
 
-@ray.remote
+@ray.remote(concurrency_groups={"single_thread": 1, "multi_thread": 2048})
 class RequestScheduler:
     def __init__(self, infer_cluster, pipeline_config):
         self.infer_cluster = infer_cluster
         self.pipeline_config = pipeline_config
-        self.request_id = uuid.uuid4()
-        self.request_counter = 0
+        self.request_dict = ThreadSafeDict()
+        self.request_id_2_dp_rank = {}
         self.src_rank2_dp_rank = {}
-        self.request_id_2_dp_rank = {}
-        self.inflight_requests: List[Dict[str, asyncio.Future]] = [{} for _ in range(self.infer_cluster.world_size)]
         self.worker_iter = itertools.cycle(range(self.infer_cluster.world_size))
 
-        self.need_suspend = False
-        self.suspend_notifier = asyncio.Event()
-
-    async def generate_one_request(self, data: DataProto):
-        await self._check_suspend()
-
+    @ray.method(concurrency_group="multi_thread")
+    def generate_one_request(self, data: DataProto):
+        assert "request_id" in data.meta_info, f"data {data.meta_info} should have key 'request_id'"
+
+        request_id = data.meta_info["request_id"]
         src_rank = data.meta_info["src_rank"]
         if src_rank not in self.src_rank2_dp_rank:
             dp_rank = next(self.worker_iter)
             self.src_rank2_dp_rank[src_rank] = dp_rank
+
         dp_rank = self.src_rank2_dp_rank[src_rank]
-        request_id = f"{self.request_id}_{self.request_counter}"
-        self.request_counter += 1
-        data.meta_info["request_id"] = request_id
-        fut = asyncio.Future()
+        # send request to one worker
+        ray.get(self.infer_cluster.workers[dp_rank].add_request.remote(command=GenerateRequestType.ADD, data=data))
+        data.meta_info.pop("response_callback_fn")
         self.request_id_2_dp_rank[request_id] = dp_rank
-        self.inflight_requests[dp_rank][request_id] = fut
-        ref = self.infer_cluster.workers[dp_rank].add_request.remote(command=GenerateRequestType.ADD, data=data)
-        await asyncio.wrap_future(ref.future())
-        response_data = await fut
+
+        response_data: DataProto = self.request_dict.pop(data.meta_info["request_id"])
+        self.request_id_2_dp_rank.pop(data.meta_info["request_id"])
         if response_data is None:
             # request aborted
             return None
@@ -1212,7 +1205,6 @@
         output.meta_info = request_repeat.meta_info
         return output
 
-<<<<<<< HEAD
     @ray.method(concurrency_group="multi_thread")
     def report_response(self, data: DataProto):
         """
@@ -1255,17 +1247,17 @@
             with self.lock:
                 if data.meta_info["finish_status"] == "interrupted":
                     # **ENHANCED LOGGING**: Track prompt length and output lengths for interrupted requests
-                    
+
                     # Get the original request to analyze lengths
                     original_request = self.requests_buffers.get(request_id, None)
                     original_prompt_length = 0
                     cumulative_partial_output_length = 0
                     migration_count = 0
-                    
+
                     if original_request:
                         original_input_ids = original_request.batch["input_ids"]
                         concatenated_input_length = original_input_ids.shape[1]
-                        
+
                         # Check if this is a continued request
                         is_continued_request = original_request.meta_info.get("is_continued_request", False)
                         if is_continued_request:
@@ -1276,20 +1268,20 @@
                         else:
                             # For original requests, the input length is the original prompt length
                             original_prompt_length = concatenated_input_length
-                    
+
                     # Get the newly generated output tokens from this interruption
                     output_token_ids = data.meta_info.get("output_token_ids", [])
                     newly_generated_length = 0
                     if output_token_ids and len(output_token_ids) > 0 and len(output_token_ids[0]) > 0:
                         newly_generated_length = len(output_token_ids[0])
-                    
+
                     # Single comprehensive log entry
                     logger.info(f"Migration: BUFFERING interrupted request {request_id}: "
                                f"original_prompt_length={original_prompt_length}, "
                                f"cumulative_partial_output_length={cumulative_partial_output_length}, "
                                f"newly_generated_length={newly_generated_length}, "
                                f"migration_count={migration_count}")
-                    
+
                     self.interrupted_query_group_buffers[prompt_id].append(data)
                     logger.info(
                         f"Migration: Added interrupted batch for prompt_id {prompt_id} to buffer {list(self.interrupted_query_group_buffers.keys())}")
@@ -1379,49 +1371,4 @@
         except Exception as e:
             self.exception_queue.put(e)
 
-        pydevd_pycharm.stoptrace()
-=======
-    async def report_response(self, data: DataProto, is_abort=False):
-        request_id = data.meta_info["request_id"]
-        if request_id not in self.request_id_2_dp_rank:
-            return
-        dp_rank = self.request_id_2_dp_rank.pop(request_id)
-        fut = self.inflight_requests[dp_rank].pop(request_id)
-        if is_abort:
-            fut.set_result(None)
-        else:
-            fut.set_result(data)
-
-    async def abort_request(self):
-        futures = []
-        for i in range(self.infer_cluster.world_size):
-            if len(self.inflight_requests[i]) == 0:
-                continue
-            ref = self.infer_cluster.workers[i].add_request.remote(
-                    command=GenerateRequestType.ABORT, data=DataProto(
-                        meta_info={"request_id": [request_id for request_id in self.inflight_requests[i].keys()]}
-                    )
-                )
-            futures.append(ref)
-            for request_id in self.inflight_requests[i].keys():
-                futures.append(self.report_response(data=DataProto(meta_info={"request_id": request_id}), is_abort=True))
-        # must await at last, because report_response will mut inflight_requests
-        await asyncio.gather(*futures)
-
-    async def _check_suspend(self):
-        while self.need_suspend:
-            await self.suspend_notifier.wait()
-
-    async def suspend(self):
-        if self.need_suspend:
-            return
-        self.suspend_notifier.clear()
-        self.need_suspend = True
-        await self.abort_request()
-
-    def resume(self):
-        if not self.need_suspend:
-            return
-        self.need_suspend = False
-        self.suspend_notifier.set()
->>>>>>> 6450a357
+        pydevd_pycharm.stoptrace()